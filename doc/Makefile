SOURCES=$(wildcard *.[0-9].txt)
MAN=$(SOURCES:%.txt=%)
HTML=$(SOURCES:%.txt=%.html)
PREFIX=/usr/local
MANDIR=$(PREFIX)/share/man
INSTALL=install -c -m 644
PYTHON=python
<<<<<<< HEAD
RST2HTML=rst2html
RST2MAN=rst2man
=======
RST2HTML=$(shell which rst2html 2> /dev/null || which rst2html.py)
>>>>>>> f1cc50d9

all: man html

man: $(MAN)

html: $(HTML)

hg.1.txt: hg.1.gendoc.txt
	touch hg.1.txt

hg.1.gendoc.txt: gendoc.py ../mercurial/commands.py ../mercurial/help.py
<<<<<<< HEAD
	${PYTHON} gendoc.py > $@

%: %.txt common.txt
	# add newline after all literal blocks and fix backslash escape
	$(RST2MAN) $*.txt \
	  | sed -e 's/^\.fi$$/.fi\n/' \
	  | sed -e 's/\\fB\\\\fP/\\fB\\e\\fP/' \
	  > $*

%.html: %.txt common.txt
	$(RST2HTML) $*.txt > $*.html
=======
	${PYTHON} gendoc.py > $@.tmp
	mv $@.tmp $@

%: %.txt common.txt
	$(PYTHON) rst2man.py --halt warning \
	  --strip-elements-with-class htmlonly $*.txt $*

%.html: %.txt common.txt
	$(RST2HTML) --halt warning $*.txt $*.html
>>>>>>> f1cc50d9

MANIFEST: man html
# tracked files are already in the main MANIFEST
	$(RM) $@
	for i in $(MAN) $(HTML) hg.1.gendoc.txt; do \
	  echo "doc/$$i" >> $@ ; \
	done

install: man
	for i in $(MAN) ; do \
	  subdir=`echo $$i | sed -n 's/^.*\.\([0-9]\)$$/man\1/p'` ; \
	  mkdir -p $(DESTDIR)$(MANDIR)/$$subdir ; \
	  $(INSTALL) $$i $(DESTDIR)$(MANDIR)/$$subdir ; \
	done

clean:
	$(RM) $(MAN) $(MAN:%=%.html) *.[0-9].gendoc.txt MANIFEST<|MERGE_RESOLUTION|>--- conflicted
+++ resolved
@@ -5,12 +5,7 @@
 MANDIR=$(PREFIX)/share/man
 INSTALL=install -c -m 644
 PYTHON=python
-<<<<<<< HEAD
-RST2HTML=rst2html
-RST2MAN=rst2man
-=======
 RST2HTML=$(shell which rst2html 2> /dev/null || which rst2html.py)
->>>>>>> f1cc50d9
 
 all: man html
 
@@ -22,19 +17,6 @@
 	touch hg.1.txt
 
 hg.1.gendoc.txt: gendoc.py ../mercurial/commands.py ../mercurial/help.py
-<<<<<<< HEAD
-	${PYTHON} gendoc.py > $@
-
-%: %.txt common.txt
-	# add newline after all literal blocks and fix backslash escape
-	$(RST2MAN) $*.txt \
-	  | sed -e 's/^\.fi$$/.fi\n/' \
-	  | sed -e 's/\\fB\\\\fP/\\fB\\e\\fP/' \
-	  > $*
-
-%.html: %.txt common.txt
-	$(RST2HTML) $*.txt > $*.html
-=======
 	${PYTHON} gendoc.py > $@.tmp
 	mv $@.tmp $@
 
@@ -44,7 +26,6 @@
 
 %.html: %.txt common.txt
 	$(RST2HTML) --halt warning $*.txt $*.html
->>>>>>> f1cc50d9
 
 MANIFEST: man html
 # tracked files are already in the main MANIFEST
