--- conflicted
+++ resolved
@@ -10,13 +10,10 @@
 :Organization:   Mercurial
 :Manual section: 5
 :Manual group:   Mercurial Manual
-<<<<<<< HEAD
-=======
 
 .. contents::
    :backlinks: top
    :class: htmlonly
->>>>>>> f1cc50d9
 
 
 SYNOPSIS
@@ -889,13 +886,10 @@
     the list of repositories. The contents of the deny_read list have
     priority over (are examined before) the contents of the allow_read
     list.
-<<<<<<< HEAD
-=======
 ``descend``
     hgwebdir indexes will not descend into subdirectories. Only repositories
     directly in the current path will be shown (other repositories are still
     available from the index corresponding to their containing path).
->>>>>>> f1cc50d9
 ``description``
     Textual description of the repository's purpose or contents.
     Default is "unknown".
