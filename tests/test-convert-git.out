rm 'd/b'
assuming destination git-repo-hg
initializing destination git-repo-hg repository
scanning source...
sorting...
converting...
5 t1
4 t2
3 t3
2 t4.1
1 t4.2
0 Merge branch other
<<<<<<< HEAD
changeset:   3:69b3a302b4a1
tag:         tip
parent:      1:0de2a40e261b
parent:      2:8815d3b33506
=======
changeset:   5:77dc8b329132
tag:         tip
parent:      3:6f360826ff29
parent:      4:b5fadecd5d0e
>>>>>>> 298631f3
user:        test <test@example.org>
date:        Mon Jan 01 00:00:15 2007 +0000
files:       a
description:
Merge branch other

committer: test <test@example.org>

<|MERGE_RESOLUTION|>--- conflicted
+++ resolved
@@ -10,17 +10,10 @@
 2 t4.1
 1 t4.2
 0 Merge branch other
-<<<<<<< HEAD
-changeset:   3:69b3a302b4a1
+changeset:   5:c6d72c98aa00
 tag:         tip
-parent:      1:0de2a40e261b
-parent:      2:8815d3b33506
-=======
-changeset:   5:77dc8b329132
-tag:         tip
-parent:      3:6f360826ff29
-parent:      4:b5fadecd5d0e
->>>>>>> 298631f3
+parent:      3:a18bdfccf429
+parent:      4:48cb5b72ce56
 user:        test <test@example.org>
 date:        Mon Jan 01 00:00:15 2007 +0000
 files:       a
