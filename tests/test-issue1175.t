--- conflicted
+++ resolved
@@ -44,14 +44,9 @@
   # HG changeset patch
   # User test
   # Date 0 0
-<<<<<<< HEAD
   #      Thu Jan 01 00:00:00 1970 +0000
-  # Node ID 89e8e4be0de296fa3d6dd7825ccc44d7dc0f1f3b
-  # Parent  7fc86ba705e717a721dbc361bf8c9bc05a18ca2f
-=======
   # Node ID 732aafbecb501a198b3cc9323ad3899ff04ccf95
   # Parent  1d1625283f71954f21d14c3d44d0ad3c019c597f
->>>>>>> c6e16050
   5
   
   diff --git a/b b/b
