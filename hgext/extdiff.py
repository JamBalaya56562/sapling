--- conflicted
+++ resolved
@@ -48,11 +48,7 @@
 # needed files, so running the external diff program will actually be
 # pretty fast (at least faster than having to compare the entire tree).
 
-<<<<<<< HEAD
-from mercurial.i18n import gettext as _
-=======
 from mercurial.i18n import _
->>>>>>> a5b3ab33
 from mercurial.node import *
 from mercurial import cmdutil, util
 import os, shutil, tempfile
