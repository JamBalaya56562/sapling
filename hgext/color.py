--- conflicted
+++ resolved
@@ -235,7 +235,6 @@
     w32effects = {
         'none': -1,
         'black': 0,
-<<<<<<< HEAD
         'red': win32c.FOREGROUND_RED,
         'green': win32c.FOREGROUND_GREEN,
         'yellow': win32c.FOREGROUND_RED | win32c.FOREGROUND_GREEN,
@@ -245,7 +244,7 @@
         'white': (win32c.FOREGROUND_RED | win32c.FOREGROUND_GREEN |
                   win32c.FOREGROUND_BLUE),
         'bold': win32c.FOREGROUND_INTENSITY,
-        'black_background': 0,
+        'black_background': 0x100,                  # unused value > 0x0f
         'red_background': win32c.BACKGROUND_RED,
         'green_background': win32c.BACKGROUND_GREEN,
         'yellow_background': win32c.BACKGROUND_RED | win32c.BACKGROUND_GREEN,
@@ -259,33 +258,11 @@
         'inverse': win32c.COMMON_LVB_REVERSE_VIDEO, # double-byte charsets only
     }
 
-=======
-        'red': FOREGROUND_RED,
-        'green': FOREGROUND_GREEN,
-        'yellow': FOREGROUND_RED | FOREGROUND_GREEN,
-        'blue': FOREGROUND_BLUE,
-        'magenta': FOREGROUND_BLUE | FOREGROUND_RED,
-        'cyan': FOREGROUND_BLUE | FOREGROUND_GREEN,
-        'white': FOREGROUND_RED | FOREGROUND_GREEN | FOREGROUND_BLUE,
-        'bold': FOREGROUND_INTENSITY,
-        'black_background': 0x100,              # unused value > 0x0f
-        'red_background': BACKGROUND_RED,
-        'green_background': BACKGROUND_GREEN,
-        'yellow_background': BACKGROUND_RED | BACKGROUND_GREEN,
-        'blue_background': BACKGROUND_BLUE,
-        'purple_background': BACKGROUND_BLUE | BACKGROUND_RED,
-        'cyan_background': BACKGROUND_BLUE | BACKGROUND_GREEN,
-        'white_background': BACKGROUND_RED | BACKGROUND_GREEN | BACKGROUND_BLUE,
-        'bold_background': BACKGROUND_INTENSITY,
-        'underline': COMMON_LVB_UNDERSCORE,     # double-byte charsets only
-        'inverse': COMMON_LVB_REVERSE_VIDEO,    # double-byte charsets only
-    }
-
-    passthrough = set([FOREGROUND_INTENSITY, BACKGROUND_INTENSITY,
-                       COMMON_LVB_UNDERSCORE, COMMON_LVB_REVERSE_VIDEO])
-
-    stdout = GetStdHandle(STD_OUTPUT_HANDLE)
->>>>>>> cd1204ad
+    passthrough = set([win32c.FOREGROUND_INTENSITY,
+                       win32c.BACKGROUND_INTENSITY,
+                       win32c.COMMON_LVB_UNDERSCORE,
+                       win32c.COMMON_LVB_REVERSE_VIDEO])
+
     try:
         stdout = win32c.GetStdHandle(win32c.STD_OUTPUT_HANDLE)
         if stdout is None:
