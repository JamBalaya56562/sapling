--- conflicted
+++ resolved
@@ -22,10 +22,6 @@
 
   print patch series                        qseries
   print applied patches                     qapplied
-<<<<<<< HEAD
-  print name of top applied patch           qtop
-=======
->>>>>>> f1cc50d9
 
   add known patch to applied stack          qpush
   remove patch from applied stack           qpop
