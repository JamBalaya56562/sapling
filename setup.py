--- conflicted
+++ resolved
@@ -55,18 +55,10 @@
                 self.includes = []
             else:
                 self.includes = self.includes.split(',')
-<<<<<<< HEAD
             mercurial.packagescan.scan(self.build_lib,'mercurial')
+            mercurial.packagescan.scan(self.build_lib,'mercurial/hgweb')
             mercurial.packagescan.scan(self.build_lib,'hgext')
             self.includes += mercurial.packagescan.getmodules()
-=======
-            self.includes += mercurial.packagescan.getmodules(self.build_lib,
-                                                              'mercurial')
-            self.includes += mercurial.packagescan.getmodules(self.build_lib,
-                                                              'mercurial/hgweb')
-            self.includes += mercurial.packagescan.getmodules(self.build_lib,
-                                                              'hgext')
->>>>>>> a743462e
             build_exe.finalize_options(self)
 except ImportError:
     py2exe_for_demandload = None
