# exchange.py - utility to exchange data between repos.
#
# Copyright 2005-2007 Matt Mackall <mpm@selenic.com>
#
# This software may be used and distributed according to the terms of the
# GNU General Public License version 2 or any later version.

from i18n import _
from node import hex, nullid
import errno, urllib
import util, scmutil, changegroup, base85, error
import discovery, phases, obsolete, bookmarks as bookmod, bundle2, pushkey

def readbundle(ui, fh, fname, vfs=None):
    header = changegroup.readexactly(fh, 4)

    alg = None
    if not fname:
        fname = "stream"
        if not header.startswith('HG') and header.startswith('\0'):
            fh = changegroup.headerlessfixup(fh, header)
            header = "HG10"
            alg = 'UN'
    elif vfs:
        fname = vfs.join(fname)

    magic, version = header[0:2], header[2:4]

    if magic != 'HG':
        raise util.Abort(_('%s: not a Mercurial bundle') % fname)
    if version == '10':
        if alg is None:
            alg = changegroup.readexactly(fh, 2)
        return changegroup.cg1unpacker(fh, alg)
    elif version == '2Y':
        return bundle2.unbundle20(ui, fh, header=magic + version)
    else:
        raise util.Abort(_('%s: unknown bundle version %s') % (fname, version))

def buildobsmarkerspart(bundler, markers):
    """add an obsmarker part to the bundler with <markers>

    No part is created if markers is empty.
    Raises ValueError if the bundler doesn't support any known obsmarker format.
    """
    if markers:
        remoteversions = bundle2.obsmarkersversion(bundler.capabilities)
        version = obsolete.commonversion(remoteversions)
        if version is None:
            raise ValueError('bundler do not support common obsmarker format')
        stream = obsolete.encodemarkers(markers, True, version=version)
        return bundler.newpart('B2X:OBSMARKERS', data=stream)
    return None

class pushoperation(object):
    """A object that represent a single push operation

    It purpose is to carry push related state and very common operation.

    A new should be created at the beginning of each push and discarded
    afterward.
    """

    def __init__(self, repo, remote, force=False, revs=None, newbranch=False,
                 bookmarks=()):
        # repo we push from
        self.repo = repo
        self.ui = repo.ui
        # repo we push to
        self.remote = remote
        # force option provided
        self.force = force
        # revs to be pushed (None is "all")
        self.revs = revs
        # bookmark explicitly pushed
        self.bookmarks = bookmarks
        # allow push of new branch
        self.newbranch = newbranch
        # did a local lock get acquired?
        self.locallocked = None
        # step already performed
        # (used to check what steps have been already performed through bundle2)
        self.stepsdone = set()
        # Integer version of the changegroup push result
        # - None means nothing to push
        # - 0 means HTTP error
        # - 1 means we pushed and remote head count is unchanged *or*
        #   we have outgoing changesets but refused to push
        # - other values as described by addchangegroup()
        self.cgresult = None
        # Boolean value for the bookmark push
        self.bkresult = None
        # discover.outgoing object (contains common and outgoing data)
        self.outgoing = None
        # all remote heads before the push
        self.remoteheads = None
        # testable as a boolean indicating if any nodes are missing locally.
        self.incoming = None
        # phases changes that must be pushed along side the changesets
        self.outdatedphases = None
        # phases changes that must be pushed if changeset push fails
        self.fallbackoutdatedphases = None
        # outgoing obsmarkers
        self.outobsmarkers = set()
        # outgoing bookmarks
        self.outbookmarks = []

    @util.propertycache
    def futureheads(self):
        """future remote heads if the changeset push succeeds"""
        return self.outgoing.missingheads

    @util.propertycache
    def fallbackheads(self):
        """future remote heads if the changeset push fails"""
        if self.revs is None:
            # not target to push, all common are relevant
            return self.outgoing.commonheads
        unfi = self.repo.unfiltered()
        # I want cheads = heads(::missingheads and ::commonheads)
        # (missingheads is revs with secret changeset filtered out)
        #
        # This can be expressed as:
        #     cheads = ( (missingheads and ::commonheads)
        #              + (commonheads and ::missingheads))"
        #              )
        #
        # while trying to push we already computed the following:
        #     common = (::commonheads)
        #     missing = ((commonheads::missingheads) - commonheads)
        #
        # We can pick:
        # * missingheads part of common (::commonheads)
        common = set(self.outgoing.common)
        nm = self.repo.changelog.nodemap
        cheads = [node for node in self.revs if nm[node] in common]
        # and
        # * commonheads parents on missing
        revset = unfi.set('%ln and parents(roots(%ln))',
                         self.outgoing.commonheads,
                         self.outgoing.missing)
        cheads.extend(c.node() for c in revset)
        return cheads

    @property
    def commonheads(self):
        """set of all common heads after changeset bundle push"""
        if self.cgresult:
            return self.futureheads
        else:
            return self.fallbackheads

# mapping of message used when pushing bookmark
bookmsgmap = {'update': (_("updating bookmark %s\n"),
                         _('updating bookmark %s failed!\n')),
              'export': (_("exporting bookmark %s\n"),
                         _('exporting bookmark %s failed!\n')),
              'delete': (_("deleting remote bookmark %s\n"),
                         _('deleting remote bookmark %s failed!\n')),
              }


def push(repo, remote, force=False, revs=None, newbranch=False, bookmarks=()):
    '''Push outgoing changesets (limited by revs) from a local
    repository to remote. Return an integer:
      - None means nothing to push
      - 0 means HTTP error
      - 1 means we pushed and remote head count is unchanged *or*
        we have outgoing changesets but refused to push
      - other values as described by addchangegroup()
    '''
    pushop = pushoperation(repo, remote, force, revs, newbranch, bookmarks)
    if pushop.remote.local():
        missing = (set(pushop.repo.requirements)
                   - pushop.remote.local().supported)
        if missing:
            msg = _("required features are not"
                    " supported in the destination:"
                    " %s") % (', '.join(sorted(missing)))
            raise util.Abort(msg)

    # there are two ways to push to remote repo:
    #
    # addchangegroup assumes local user can lock remote
    # repo (local filesystem, old ssh servers).
    #
    # unbundle assumes local user cannot lock remote repo (new ssh
    # servers, http servers).

    if not pushop.remote.canpush():
        raise util.Abort(_("destination does not support push"))
    # get local lock as we might write phase data
    locallock = None
    try:
        locallock = pushop.repo.lock()
        pushop.locallocked = True
    except IOError, err:
        pushop.locallocked = False
        if err.errno != errno.EACCES:
            raise
        # source repo cannot be locked.
        # We do not abort the push, but just disable the local phase
        # synchronisation.
        msg = 'cannot lock source repository: %s\n' % err
        pushop.ui.debug(msg)
    try:
        pushop.repo.checkpush(pushop)
        lock = None
        unbundle = pushop.remote.capable('unbundle')
        if not unbundle:
            lock = pushop.remote.lock()
        try:
            _pushdiscovery(pushop)
            if (pushop.repo.ui.configbool('experimental', 'bundle2-exp',
                                          False)
                and pushop.remote.capable('bundle2-exp')):
                _pushbundle2(pushop)
            _pushchangeset(pushop)
            _pushsyncphase(pushop)
            _pushobsolete(pushop)
            _pushbookmark(pushop)
        finally:
            if lock is not None:
                lock.release()
    finally:
        if locallock is not None:
            locallock.release()

    return pushop

# list of steps to perform discovery before push
pushdiscoveryorder = []

# Mapping between step name and function
#
# This exists to help extensions wrap steps if necessary
pushdiscoverymapping = {}

def pushdiscovery(stepname):
    """decorator for function performing discovery before push

    The function is added to the step -> function mapping and appended to the
    list of steps.  Beware that decorated function will be added in order (this
    may matter).

    You can only use this decorator for a new step, if you want to wrap a step
    from an extension, change the pushdiscovery dictionary directly."""
    def dec(func):
        assert stepname not in pushdiscoverymapping
        pushdiscoverymapping[stepname] = func
        pushdiscoveryorder.append(stepname)
        return func
    return dec

def _pushdiscovery(pushop):
    """Run all discovery steps"""
    for stepname in pushdiscoveryorder:
        step = pushdiscoverymapping[stepname]
        step(pushop)

@pushdiscovery('changeset')
def _pushdiscoverychangeset(pushop):
    """discover the changeset that need to be pushed"""
    unfi = pushop.repo.unfiltered()
    fci = discovery.findcommonincoming
    commoninc = fci(unfi, pushop.remote, force=pushop.force)
    common, inc, remoteheads = commoninc
    fco = discovery.findcommonoutgoing
    outgoing = fco(unfi, pushop.remote, onlyheads=pushop.revs,
                   commoninc=commoninc, force=pushop.force)
    pushop.outgoing = outgoing
    pushop.remoteheads = remoteheads
    pushop.incoming = inc

@pushdiscovery('phase')
def _pushdiscoveryphase(pushop):
    """discover the phase that needs to be pushed

    (computed for both success and failure case for changesets push)"""
    outgoing = pushop.outgoing
    unfi = pushop.repo.unfiltered()
    remotephases = pushop.remote.listkeys('phases')
    publishing = remotephases.get('publishing', False)
    ana = phases.analyzeremotephases(pushop.repo,
                                     pushop.fallbackheads,
                                     remotephases)
    pheads, droots = ana
    extracond = ''
    if not publishing:
        extracond = ' and public()'
    revset = 'heads((%%ln::%%ln) %s)' % extracond
    # Get the list of all revs draft on remote by public here.
    # XXX Beware that revset break if droots is not strictly
    # XXX root we may want to ensure it is but it is costly
    fallback = list(unfi.set(revset, droots, pushop.fallbackheads))
    if not outgoing.missing:
        future = fallback
    else:
        # adds changeset we are going to push as draft
        #
        # should not be necessary for publishing server, but because of an
        # issue fixed in xxxxx we have to do it anyway.
        fdroots = list(unfi.set('roots(%ln  + %ln::)',
                       outgoing.missing, droots))
        fdroots = [f.node() for f in fdroots]
        future = list(unfi.set(revset, fdroots, pushop.futureheads))
    pushop.outdatedphases = future
    pushop.fallbackoutdatedphases = fallback

@pushdiscovery('obsmarker')
def _pushdiscoveryobsmarkers(pushop):
    if (obsolete.isenabled(pushop.repo, obsolete.exchangeopt)
        and pushop.repo.obsstore
        and 'obsolete' in pushop.remote.listkeys('namespaces')):
        repo = pushop.repo
        # very naive computation, that can be quite expensive on big repo.
        # However: evolution is currently slow on them anyway.
        nodes = (c.node() for c in repo.set('::%ln', pushop.futureheads))
        pushop.outobsmarkers = pushop.repo.obsstore.relevantmarkers(nodes)

@pushdiscovery('bookmarks')
def _pushdiscoverybookmarks(pushop):
    ui = pushop.ui
    repo = pushop.repo.unfiltered()
    remote = pushop.remote
    ui.debug("checking for updated bookmarks\n")
    ancestors = ()
    if pushop.revs:
        revnums = map(repo.changelog.rev, pushop.revs)
        ancestors = repo.changelog.ancestors(revnums, inclusive=True)
    remotebookmark = remote.listkeys('bookmarks')

    explicit = set(pushop.bookmarks)

    comp = bookmod.compare(repo, repo._bookmarks, remotebookmark, srchex=hex)
    addsrc, adddst, advsrc, advdst, diverge, differ, invalid, same = comp
    for b, scid, dcid in advsrc:
        if b in explicit:
            explicit.remove(b)
        if not ancestors or repo[scid].rev() in ancestors:
            pushop.outbookmarks.append((b, dcid, scid))
    # search added bookmark
    for b, scid, dcid in addsrc:
        if b in explicit:
            explicit.remove(b)
            pushop.outbookmarks.append((b, '', scid))
    # search for overwritten bookmark
    for b, scid, dcid in advdst + diverge + differ:
        if b in explicit:
            explicit.remove(b)
            pushop.outbookmarks.append((b, dcid, scid))
    # search for bookmark to delete
    for b, scid, dcid in adddst:
        if b in explicit:
            explicit.remove(b)
            # treat as "deleted locally"
            pushop.outbookmarks.append((b, dcid, ''))
    # identical bookmarks shouldn't get reported
    for b, scid, dcid in same:
        if b in explicit:
            explicit.remove(b)

    if explicit:
        explicit = sorted(explicit)
        # we should probably list all of them
        ui.warn(_('bookmark %s does not exist on the local '
                  'or remote repository!\n') % explicit[0])
        pushop.bkresult = 2

    pushop.outbookmarks.sort()

def _pushcheckoutgoing(pushop):
    outgoing = pushop.outgoing
    unfi = pushop.repo.unfiltered()
    if not outgoing.missing:
        # nothing to push
        scmutil.nochangesfound(unfi.ui, unfi, outgoing.excluded)
        return False
    # something to push
    if not pushop.force:
        # if repo.obsstore == False --> no obsolete
        # then, save the iteration
        if unfi.obsstore:
            # this message are here for 80 char limit reason
            mso = _("push includes obsolete changeset: %s!")
            mst = {"unstable": _("push includes unstable changeset: %s!"),
                   "bumped": _("push includes bumped changeset: %s!"),
                   "divergent": _("push includes divergent changeset: %s!")}
            # If we are to push if there is at least one
            # obsolete or unstable changeset in missing, at
            # least one of the missinghead will be obsolete or
            # unstable. So checking heads only is ok
            for node in outgoing.missingheads:
                ctx = unfi[node]
                if ctx.obsolete():
                    raise util.Abort(mso % ctx)
                elif ctx.troubled():
                    raise util.Abort(mst[ctx.troubles()[0]] % ctx)
        newbm = pushop.ui.configlist('bookmarks', 'pushing')
        discovery.checkheads(unfi, pushop.remote, outgoing,
                             pushop.remoteheads,
                             pushop.newbranch,
                             bool(pushop.incoming),
                             newbm)
    return True

# List of names of steps to perform for an outgoing bundle2, order matters.
b2partsgenorder = []

# Mapping between step name and function
#
# This exists to help extensions wrap steps if necessary
b2partsgenmapping = {}

def b2partsgenerator(stepname):
    """decorator for function generating bundle2 part

    The function is added to the step -> function mapping and appended to the
    list of steps.  Beware that decorated functions will be added in order
    (this may matter).

    You can only use this decorator for new steps, if you want to wrap a step
    from an extension, attack the b2partsgenmapping dictionary directly."""
    def dec(func):
        assert stepname not in b2partsgenmapping
        b2partsgenmapping[stepname] = func
        b2partsgenorder.append(stepname)
        return func
    return dec

@b2partsgenerator('changeset')
def _pushb2ctx(pushop, bundler):
    """handle changegroup push through bundle2

    addchangegroup result is stored in the ``pushop.cgresult`` attribute.
    """
    if 'changesets' in pushop.stepsdone:
        return
    pushop.stepsdone.add('changesets')
    # Send known heads to the server for race detection.
    if not _pushcheckoutgoing(pushop):
        return
    pushop.repo.prepushoutgoinghooks(pushop.repo,
                                     pushop.remote,
                                     pushop.outgoing)
    if not pushop.force:
        bundler.newpart('B2X:CHECK:HEADS', data=iter(pushop.remoteheads))
    b2caps = bundle2.bundle2caps(pushop.remote)
    version = None
    cgversions = b2caps.get('b2x:changegroup')
    if not cgversions:  # 3.1 and 3.2 ship with an empty value
        cg = changegroup.getlocalchangegroupraw(pushop.repo, 'push',
                                                pushop.outgoing)
    else:
        cgversions = [v for v in cgversions if v in changegroup.packermap]
        if not cgversions:
            raise ValueError(_('no common changegroup version'))
        version = max(cgversions)
        cg = changegroup.getlocalchangegroupraw(pushop.repo, 'push',
                                                pushop.outgoing,
                                                version=version)
    cgpart = bundler.newpart('B2X:CHANGEGROUP', data=cg)
    if version is not None:
        cgpart.addparam('version', version)
    def handlereply(op):
        """extract addchangegroup returns from server reply"""
        cgreplies = op.records.getreplies(cgpart.id)
        assert len(cgreplies['changegroup']) == 1
        pushop.cgresult = cgreplies['changegroup'][0]['return']
    return handlereply

@b2partsgenerator('phase')
def _pushb2phases(pushop, bundler):
    """handle phase push through bundle2"""
    if 'phases' in pushop.stepsdone:
        return
    b2caps = bundle2.bundle2caps(pushop.remote)
    if not 'b2x:pushkey' in b2caps:
        return
    pushop.stepsdone.add('phases')
    part2node = []
    enc = pushkey.encode
    for newremotehead in pushop.outdatedphases:
        part = bundler.newpart('b2x:pushkey')
        part.addparam('namespace', enc('phases'))
        part.addparam('key', enc(newremotehead.hex()))
        part.addparam('old', enc(str(phases.draft)))
        part.addparam('new', enc(str(phases.public)))
        part2node.append((part.id, newremotehead))
    def handlereply(op):
        for partid, node in part2node:
            partrep = op.records.getreplies(partid)
            results = partrep['pushkey']
            assert len(results) <= 1
            msg = None
            if not results:
                msg = _('server ignored update of %s to public!\n') % node
            elif not int(results[0]['return']):
                msg = _('updating %s to public failed!\n') % node
            if msg is not None:
                pushop.ui.warn(msg)
    return handlereply

@b2partsgenerator('obsmarkers')
def _pushb2obsmarkers(pushop, bundler):
    if 'obsmarkers' in pushop.stepsdone:
        return
    remoteversions = bundle2.obsmarkersversion(bundler.capabilities)
    if obsolete.commonversion(remoteversions) is None:
        return
    pushop.stepsdone.add('obsmarkers')
    if pushop.outobsmarkers:
        buildobsmarkerspart(bundler, pushop.outobsmarkers)

@b2partsgenerator('bookmarks')
def _pushb2bookmarks(pushop, bundler):
    """handle phase push through bundle2"""
    if 'bookmarks' in pushop.stepsdone:
        return
    b2caps = bundle2.bundle2caps(pushop.remote)
    if 'b2x:pushkey' not in b2caps:
        return
    pushop.stepsdone.add('bookmarks')
    part2book = []
    enc = pushkey.encode
    for book, old, new in pushop.outbookmarks:
        part = bundler.newpart('b2x:pushkey')
        part.addparam('namespace', enc('bookmarks'))
        part.addparam('key', enc(book))
        part.addparam('old', enc(old))
        part.addparam('new', enc(new))
        action = 'update'
        if not old:
            action = 'export'
        elif not new:
            action = 'delete'
        part2book.append((part.id, book, action))


    def handlereply(op):
        ui = pushop.ui
        for partid, book, action in part2book:
            partrep = op.records.getreplies(partid)
            results = partrep['pushkey']
            assert len(results) <= 1
            if not results:
                pushop.ui.warn(_('server ignored bookmark %s update\n') % book)
            else:
                ret = int(results[0]['return'])
                if ret:
                    ui.status(bookmsgmap[action][0] % book)
                else:
                    ui.warn(bookmsgmap[action][1] % book)
                    if pushop.bkresult is not None:
                        pushop.bkresult = 1
    return handlereply


def _pushbundle2(pushop):
    """push data to the remote using bundle2

    The only currently supported type of data is changegroup but this will
    evolve in the future."""
    bundler = bundle2.bundle20(pushop.ui, bundle2.bundle2caps(pushop.remote))
    # create reply capability
    capsblob = bundle2.encodecaps(bundle2.getrepocaps(pushop.repo))
    bundler.newpart('b2x:replycaps', data=capsblob)
    replyhandlers = []
    for partgenname in b2partsgenorder:
        partgen = b2partsgenmapping[partgenname]
        ret = partgen(pushop, bundler)
        if callable(ret):
            replyhandlers.append(ret)
    # do not push if nothing to push
    if bundler.nbparts <= 1:
        return
    stream = util.chunkbuffer(bundler.getchunks())
    try:
        reply = pushop.remote.unbundle(stream, ['force'], 'push')
    except error.BundleValueError, exc:
        raise util.Abort('missing support for %s' % exc)
    try:
        op = bundle2.processbundle(pushop.repo, reply)
    except error.BundleValueError, exc:
        raise util.Abort('missing support for %s' % exc)
    for rephand in replyhandlers:
        rephand(op)

def _pushchangeset(pushop):
    """Make the actual push of changeset bundle to remote repo"""
    if 'changesets' in pushop.stepsdone:
        return
    pushop.stepsdone.add('changesets')
    if not _pushcheckoutgoing(pushop):
        return
    pushop.repo.prepushoutgoinghooks(pushop.repo,
                                     pushop.remote,
                                     pushop.outgoing)
    outgoing = pushop.outgoing
    unbundle = pushop.remote.capable('unbundle')
    # TODO: get bundlecaps from remote
    bundlecaps = None
    # create a changegroup from local
    if pushop.revs is None and not (outgoing.excluded
                            or pushop.repo.changelog.filteredrevs):
        # push everything,
        # use the fast path, no race possible on push
        bundler = changegroup.cg1packer(pushop.repo, bundlecaps)
        cg = changegroup.getsubset(pushop.repo,
                                   outgoing,
                                   bundler,
                                   'push',
                                   fastpath=True)
    else:
        cg = changegroup.getlocalchangegroup(pushop.repo, 'push', outgoing,
                                        bundlecaps)

    # apply changegroup to remote
    if unbundle:
        # local repo finds heads on server, finds out what
        # revs it must push. once revs transferred, if server
        # finds it has different heads (someone else won
        # commit/push race), server aborts.
        if pushop.force:
            remoteheads = ['force']
        else:
            remoteheads = pushop.remoteheads
        # ssh: return remote's addchangegroup()
        # http: return remote's addchangegroup() or 0 for error
        pushop.cgresult = pushop.remote.unbundle(cg, remoteheads,
                                            pushop.repo.url())
    else:
        # we return an integer indicating remote head count
        # change
        pushop.cgresult = pushop.remote.addchangegroup(cg, 'push',
                                                       pushop.repo.url())

def _pushsyncphase(pushop):
    """synchronise phase information locally and remotely"""
    cheads = pushop.commonheads
    # even when we don't push, exchanging phase data is useful
    remotephases = pushop.remote.listkeys('phases')
    if (pushop.ui.configbool('ui', '_usedassubrepo', False)
        and remotephases    # server supports phases
        and pushop.cgresult is None # nothing was pushed
        and remotephases.get('publishing', False)):
        # When:
        # - this is a subrepo push
        # - and remote support phase
        # - and no changeset was pushed
        # - and remote is publishing
        # We may be in issue 3871 case!
        # We drop the possible phase synchronisation done by
        # courtesy to publish changesets possibly locally draft
        # on the remote.
        remotephases = {'publishing': 'True'}
    if not remotephases: # old server or public only reply from non-publishing
        _localphasemove(pushop, cheads)
        # don't push any phase data as there is nothing to push
    else:
        ana = phases.analyzeremotephases(pushop.repo, cheads,
                                         remotephases)
        pheads, droots = ana
        ### Apply remote phase on local
        if remotephases.get('publishing', False):
            _localphasemove(pushop, cheads)
        else: # publish = False
            _localphasemove(pushop, pheads)
            _localphasemove(pushop, cheads, phases.draft)
        ### Apply local phase on remote

        if pushop.cgresult:
            if 'phases' in pushop.stepsdone:
                # phases already pushed though bundle2
                return
            outdated = pushop.outdatedphases
        else:
            outdated = pushop.fallbackoutdatedphases

        pushop.stepsdone.add('phases')

        # filter heads already turned public by the push
        outdated = [c for c in outdated if c.node() not in pheads]
<<<<<<< HEAD
        b2caps = bundle2.bundle2caps(pushop.remote)
        if 'b2x:pushkey' in b2caps:
            # server supports bundle2, let's do a batched push through it
            #
            # This will eventually be unified with the changesets bundle2 push
            bundler = bundle2.bundle20(pushop.ui, b2caps)
            capsblob = bundle2.encodecaps(bundle2.getrepocaps(pushop.repo))
            bundler.newpart('b2x:replycaps', data=capsblob)
            part2node = []
            enc = pushkey.encode
            for newremotehead in outdated:
                part = bundler.newpart('b2x:pushkey')
                part.addparam('namespace', enc('phases'))
                part.addparam('key', enc(newremotehead.hex()))
                part.addparam('old', enc(str(phases.draft)))
                part.addparam('new', enc(str(phases.public)))
                part2node.append((part.id, newremotehead))
            stream = util.chunkbuffer(bundler.getchunks())
            try:
                reply = pushop.remote.unbundle(stream, ['force'], 'push')
                op = bundle2.processbundle(pushop.repo, reply)
            except error.BundleValueError, exc:
                raise util.Abort('missing support for %s' % exc)
            for partid, node in part2node:
                partrep = op.records.getreplies(partid)
                results = partrep['pushkey']
                assert len(results) <= 1
                msg = None
                if not results:
                    msg = _('server ignored update of %s to public!\n') % node
                elif not int(results[0]['return']):
                    msg = _('updating %s to public failed!\n') % node
                if msg is not None:
                    pushop.ui.warn(msg)

        else:
            # fallback to independent pushkey command
            for newremotehead in outdated:
                r = pushop.remote.pushkey('phases',
                                          newremotehead.hex(),
                                          str(phases.draft),
                                          str(phases.public))
                if not r:
                    pushop.ui.warn(_('updating %s to public failed!\n')
                                   % newremotehead)
=======
        # fallback to independent pushkey command
        for newremotehead in outdated:
            r = pushop.remote.pushkey('phases',
                                      newremotehead.hex(),
                                      str(phases.draft),
                                      str(phases.public))
            if not r:
                pushop.ui.warn(_('updating %s to public failed!\n')
                               % newremotehead)
>>>>>>> 0a7a4a1f

def _localphasemove(pushop, nodes, phase=phases.public):
    """move <nodes> to <phase> in the local source repo"""
    if pushop.locallocked:
        tr = pushop.repo.transaction('push-phase-sync')
        try:
            phases.advanceboundary(pushop.repo, tr, phase, nodes)
            tr.close()
        finally:
            tr.release()
    else:
        # repo is not locked, do not change any phases!
        # Informs the user that phases should have been moved when
        # applicable.
        actualmoves = [n for n in nodes if phase < pushop.repo[n].phase()]
        phasestr = phases.phasenames[phase]
        if actualmoves:
            pushop.ui.status(_('cannot lock source repo, skipping '
                               'local %s phase update\n') % phasestr)

def _pushobsolete(pushop):
    """utility function to push obsolete markers to a remote"""
    if 'obsmarkers' in pushop.stepsdone:
        return
    pushop.ui.debug('try to push obsolete markers to remote\n')
    repo = pushop.repo
    remote = pushop.remote
    pushop.stepsdone.add('obsmarkers')
    if pushop.outobsmarkers:
        rslts = []
        remotedata = obsolete._pushkeyescape(pushop.outobsmarkers)
        for key in sorted(remotedata, reverse=True):
            # reverse sort to ensure we end with dump0
            data = remotedata[key]
            rslts.append(remote.pushkey('obsolete', key, '', data))
        if [r for r in rslts if not r]:
            msg = _('failed to push some obsolete markers!\n')
            repo.ui.warn(msg)

def _pushbookmark(pushop):
    """Update bookmark position on remote"""
    if pushop.cgresult == 0 or 'bookmarks' in pushop.stepsdone:
        return
    pushop.stepsdone.add('bookmarks')
    ui = pushop.ui
    remote = pushop.remote

    for b, old, new in pushop.outbookmarks:
        action = 'update'
        if not old:
            action = 'export'
        elif not new:
            action = 'delete'
        if remote.pushkey('bookmarks', b, old, new):
            ui.status(bookmsgmap[action][0] % b)
        else:
            ui.warn(bookmsgmap[action][1] % b)
            # discovery can have set the value form invalid entry
            if pushop.bkresult is not None:
                pushop.bkresult = 1

class pulloperation(object):
    """A object that represent a single pull operation

    It purpose is to carry pull related state and very common operation.

    A new should be created at the beginning of each pull and discarded
    afterward.
    """

    def __init__(self, repo, remote, heads=None, force=False, bookmarks=()):
        # repo we pull into
        self.repo = repo
        # repo we pull from
        self.remote = remote
        # revision we try to pull (None is "all")
        self.heads = heads
        # bookmark pulled explicitly
        self.explicitbookmarks = bookmarks
        # do we force pull?
        self.force = force
        # the name the pull transaction
        self._trname = 'pull\n' + util.hidepassword(remote.url())
        # hold the transaction once created
        self._tr = None
        # set of common changeset between local and remote before pull
        self.common = None
        # set of pulled head
        self.rheads = None
        # list of missing changeset to fetch remotely
        self.fetch = None
        # remote bookmarks data
        self.remotebookmarks = None
        # result of changegroup pulling (used as return code by pull)
        self.cgresult = None
        # list of step already done
        self.stepsdone = set()

    @util.propertycache
    def pulledsubset(self):
        """heads of the set of changeset target by the pull"""
        # compute target subset
        if self.heads is None:
            # We pulled every thing possible
            # sync on everything common
            c = set(self.common)
            ret = list(self.common)
            for n in self.rheads:
                if n not in c:
                    ret.append(n)
            return ret
        else:
            # We pulled a specific subset
            # sync on this subset
            return self.heads

    def gettransaction(self):
        """get appropriate pull transaction, creating it if needed"""
        if self._tr is None:
            self._tr = self.repo.transaction(self._trname)
            self._tr.hookargs['source'] = 'pull'
            self._tr.hookargs['url'] = self.remote.url()
        return self._tr

    def closetransaction(self):
        """close transaction if created"""
        if self._tr is not None:
            repo = self.repo
            p = lambda: self._tr.writepending() and repo.root or ""
            repo.hook('b2x-pretransactionclose', throw=True, pending=p,
                      **self._tr.hookargs)
            hookargs = dict(self._tr.hookargs)
            def runhooks():
                repo.hook('b2x-transactionclose', **hookargs)
            self._tr.addpostclose('b2x-hook-transactionclose',
                                  lambda tr: repo._afterlock(runhooks))
            self._tr.close()

    def releasetransaction(self):
        """release transaction if created"""
        if self._tr is not None:
            self._tr.release()

def pull(repo, remote, heads=None, force=False, bookmarks=()):
    pullop = pulloperation(repo, remote, heads, force, bookmarks=bookmarks)
    if pullop.remote.local():
        missing = set(pullop.remote.requirements) - pullop.repo.supported
        if missing:
            msg = _("required features are not"
                    " supported in the destination:"
                    " %s") % (', '.join(sorted(missing)))
            raise util.Abort(msg)

    pullop.remotebookmarks = remote.listkeys('bookmarks')
    lock = pullop.repo.lock()
    try:
        _pulldiscovery(pullop)
        if (pullop.repo.ui.configbool('experimental', 'bundle2-exp', False)
            and pullop.remote.capable('bundle2-exp')):
            _pullbundle2(pullop)
        _pullchangeset(pullop)
        _pullphase(pullop)
        _pullbookmarks(pullop)
        _pullobsolete(pullop)
        pullop.closetransaction()
    finally:
        pullop.releasetransaction()
        lock.release()

    return pullop

# list of steps to perform discovery before pull
pulldiscoveryorder = []

# Mapping between step name and function
#
# This exists to help extensions wrap steps if necessary
pulldiscoverymapping = {}

def pulldiscovery(stepname):
    """decorator for function performing discovery before pull

    The function is added to the step -> function mapping and appended to the
    list of steps.  Beware that decorated function will be added in order (this
    may matter).

    You can only use this decorator for a new step, if you want to wrap a step
    from an extension, change the pulldiscovery dictionary directly."""
    def dec(func):
        assert stepname not in pulldiscoverymapping
        pulldiscoverymapping[stepname] = func
        pulldiscoveryorder.append(stepname)
        return func
    return dec

def _pulldiscovery(pullop):
    """Run all discovery steps"""
    for stepname in pulldiscoveryorder:
        step = pulldiscoverymapping[stepname]
        step(pullop)

@pulldiscovery('changegroup')
def _pulldiscoverychangegroup(pullop):
    """discovery phase for the pull

    Current handle changeset discovery only, will change handle all discovery
    at some point."""
    tmp = discovery.findcommonincoming(pullop.repo.unfiltered(),
                                       pullop.remote,
                                       heads=pullop.heads,
                                       force=pullop.force)
    pullop.common, pullop.fetch, pullop.rheads = tmp

def _pullbundle2(pullop):
    """pull data using bundle2

    For now, the only supported data are changegroup."""
    remotecaps = bundle2.bundle2caps(pullop.remote)
    kwargs = {'bundlecaps': caps20to10(pullop.repo)}
    # pulling changegroup
    pullop.stepsdone.add('changegroup')

    kwargs['common'] = pullop.common
    kwargs['heads'] = pullop.heads or pullop.rheads
    kwargs['cg'] = pullop.fetch
    if 'b2x:listkeys' in remotecaps:
        kwargs['listkeys'] = ['phase', 'bookmarks']
    if not pullop.fetch:
        pullop.repo.ui.status(_("no changes found\n"))
        pullop.cgresult = 0
    else:
        if pullop.heads is None and list(pullop.common) == [nullid]:
            pullop.repo.ui.status(_("requesting all changes\n"))
    if obsolete.isenabled(pullop.repo, obsolete.exchangeopt):
        remoteversions = bundle2.obsmarkersversion(remotecaps)
        if obsolete.commonversion(remoteversions) is not None:
            kwargs['obsmarkers'] = True
            pullop.stepsdone.add('obsmarkers')
    _pullbundle2extraprepare(pullop, kwargs)
    if kwargs.keys() == ['format']:
        return # nothing to pull
    bundle = pullop.remote.getbundle('pull', **kwargs)
    try:
        op = bundle2.processbundle(pullop.repo, bundle, pullop.gettransaction)
    except error.BundleValueError, exc:
        raise util.Abort('missing support for %s' % exc)

    if pullop.fetch:
        changedheads = 0
        pullop.cgresult = 1
        for cg in op.records['changegroup']:
            ret = cg['return']
            # If any changegroup result is 0, return 0
            if ret == 0:
                pullop.cgresult = 0
                break
            if ret < -1:
                changedheads += ret + 1
            elif ret > 1:
                changedheads += ret - 1
        if changedheads > 0:
            pullop.cgresult = 1 + changedheads
        elif changedheads < 0:
            pullop.cgresult = -1 + changedheads

    # processing phases change
    for namespace, value in op.records['listkeys']:
        if namespace == 'phases':
            _pullapplyphases(pullop, value)

    # processing bookmark update
    for namespace, value in op.records['listkeys']:
        if namespace == 'bookmarks':
            pullop.remotebookmarks = value
            _pullbookmarks(pullop)

def _pullbundle2extraprepare(pullop, kwargs):
    """hook function so that extensions can extend the getbundle call"""
    pass

def _pullchangeset(pullop):
    """pull changeset from unbundle into the local repo"""
    # We delay the open of the transaction as late as possible so we
    # don't open transaction for nothing or you break future useful
    # rollback call
    if 'changegroup' in pullop.stepsdone:
        return
    pullop.stepsdone.add('changegroup')
    if not pullop.fetch:
        pullop.repo.ui.status(_("no changes found\n"))
        pullop.cgresult = 0
        return
    pullop.gettransaction()
    if pullop.heads is None and list(pullop.common) == [nullid]:
        pullop.repo.ui.status(_("requesting all changes\n"))
    elif pullop.heads is None and pullop.remote.capable('changegroupsubset'):
        # issue1320, avoid a race if remote changed after discovery
        pullop.heads = pullop.rheads

    if pullop.remote.capable('getbundle'):
        # TODO: get bundlecaps from remote
        cg = pullop.remote.getbundle('pull', common=pullop.common,
                                     heads=pullop.heads or pullop.rheads)
    elif pullop.heads is None:
        cg = pullop.remote.changegroup(pullop.fetch, 'pull')
    elif not pullop.remote.capable('changegroupsubset'):
        raise util.Abort(_("partial pull cannot be done because "
                           "other repository doesn't support "
                           "changegroupsubset."))
    else:
        cg = pullop.remote.changegroupsubset(pullop.fetch, pullop.heads, 'pull')
    pullop.cgresult = changegroup.addchangegroup(pullop.repo, cg, 'pull',
                                                 pullop.remote.url())

def _pullphase(pullop):
    # Get remote phases data from remote
    if 'phases' in pullop.stepsdone:
        return
    remotephases = pullop.remote.listkeys('phases')
    _pullapplyphases(pullop, remotephases)

def _pullapplyphases(pullop, remotephases):
    """apply phase movement from observed remote state"""
    if 'phases' in pullop.stepsdone:
        return
    pullop.stepsdone.add('phases')
    publishing = bool(remotephases.get('publishing', False))
    if remotephases and not publishing:
        # remote is new and unpublishing
        pheads, _dr = phases.analyzeremotephases(pullop.repo,
                                                 pullop.pulledsubset,
                                                 remotephases)
        dheads = pullop.pulledsubset
    else:
        # Remote is old or publishing all common changesets
        # should be seen as public
        pheads = pullop.pulledsubset
        dheads = []
    unfi = pullop.repo.unfiltered()
    phase = unfi._phasecache.phase
    rev = unfi.changelog.nodemap.get
    public = phases.public
    draft = phases.draft

    # exclude changesets already public locally and update the others
    pheads = [pn for pn in pheads if phase(unfi, rev(pn)) > public]
    if pheads:
        tr = pullop.gettransaction()
        phases.advanceboundary(pullop.repo, tr, public, pheads)

    # exclude changesets already draft locally and update the others
    dheads = [pn for pn in dheads if phase(unfi, rev(pn)) > draft]
    if dheads:
        tr = pullop.gettransaction()
        phases.advanceboundary(pullop.repo, tr, draft, dheads)

def _pullbookmarks(pullop):
    """process the remote bookmark information to update the local one"""
    if 'bookmarks' in pullop.stepsdone:
        return
    pullop.stepsdone.add('bookmarks')
    repo = pullop.repo
    remotebookmarks = pullop.remotebookmarks
    bookmod.updatefromremote(repo.ui, repo, remotebookmarks,
                             pullop.remote.url(),
                             pullop.gettransaction,
                             explicit=pullop.explicitbookmarks)

def _pullobsolete(pullop):
    """utility function to pull obsolete markers from a remote

    The `gettransaction` is function that return the pull transaction, creating
    one if necessary. We return the transaction to inform the calling code that
    a new transaction have been created (when applicable).

    Exists mostly to allow overriding for experimentation purpose"""
    if 'obsmarkers' in pullop.stepsdone:
        return
    pullop.stepsdone.add('obsmarkers')
    tr = None
    if obsolete.isenabled(pullop.repo, obsolete.exchangeopt):
        pullop.repo.ui.debug('fetching remote obsolete markers\n')
        remoteobs = pullop.remote.listkeys('obsolete')
        if 'dump0' in remoteobs:
            tr = pullop.gettransaction()
            for key in sorted(remoteobs, reverse=True):
                if key.startswith('dump'):
                    data = base85.b85decode(remoteobs[key])
                    pullop.repo.obsstore.mergemarkers(tr, data)
            pullop.repo.invalidatevolatilesets()
    return tr

def caps20to10(repo):
    """return a set with appropriate options to use bundle20 during getbundle"""
    caps = set(['HG2Y'])
    capsblob = bundle2.encodecaps(bundle2.getrepocaps(repo))
    caps.add('bundle2=' + urllib.quote(capsblob))
    return caps

# List of names of steps to perform for a bundle2 for getbundle, order matters.
getbundle2partsorder = []

# Mapping between step name and function
#
# This exists to help extensions wrap steps if necessary
getbundle2partsmapping = {}

def getbundle2partsgenerator(stepname):
    """decorator for function generating bundle2 part for getbundle

    The function is added to the step -> function mapping and appended to the
    list of steps.  Beware that decorated functions will be added in order
    (this may matter).

    You can only use this decorator for new steps, if you want to wrap a step
    from an extension, attack the getbundle2partsmapping dictionary directly."""
    def dec(func):
        assert stepname not in getbundle2partsmapping
        getbundle2partsmapping[stepname] = func
        getbundle2partsorder.append(stepname)
        return func
    return dec

def getbundle(repo, source, heads=None, common=None, bundlecaps=None,
              **kwargs):
    """return a full bundle (with potentially multiple kind of parts)

    Could be a bundle HG10 or a bundle HG2Y depending on bundlecaps
    passed. For now, the bundle can contain only changegroup, but this will
    changes when more part type will be available for bundle2.

    This is different from changegroup.getchangegroup that only returns an HG10
    changegroup bundle. They may eventually get reunited in the future when we
    have a clearer idea of the API we what to query different data.

    The implementation is at a very early stage and will get massive rework
    when the API of bundle is refined.
    """
    # bundle10 case
    if bundlecaps is None or 'HG2Y' not in bundlecaps:
        if bundlecaps and not kwargs.get('cg', True):
            raise ValueError(_('request for bundle10 must include changegroup'))

        if kwargs:
            raise ValueError(_('unsupported getbundle arguments: %s')
                             % ', '.join(sorted(kwargs.keys())))
        return changegroup.getchangegroup(repo, source, heads=heads,
                                          common=common, bundlecaps=bundlecaps)

    # bundle20 case
    b2caps = {}
    for bcaps in bundlecaps:
        if bcaps.startswith('bundle2='):
            blob = urllib.unquote(bcaps[len('bundle2='):])
            b2caps.update(bundle2.decodecaps(blob))
    bundler = bundle2.bundle20(repo.ui, b2caps)

    kwargs['heads'] = heads
    kwargs['common'] = common

    for name in getbundle2partsorder:
        func = getbundle2partsmapping[name]
        func(bundler, repo, source, bundlecaps=bundlecaps, b2caps=b2caps,
             **kwargs)

    return util.chunkbuffer(bundler.getchunks())

@getbundle2partsgenerator('changegroup')
def _getbundlechangegrouppart(bundler, repo, source, bundlecaps=None,
                              b2caps=None, heads=None, common=None, **kwargs):
    """add a changegroup part to the requested bundle"""
    cg = None
    if kwargs.get('cg', True):
        # build changegroup bundle here.
        version = None
        cgversions = b2caps.get('b2x:changegroup')
        if not cgversions:  # 3.1 and 3.2 ship with an empty value
            cg = changegroup.getchangegroupraw(repo, source, heads=heads,
                                               common=common,
                                               bundlecaps=bundlecaps)
        else:
            cgversions = [v for v in cgversions if v in changegroup.packermap]
            if not cgversions:
                raise ValueError(_('no common changegroup version'))
            version = max(cgversions)
            cg = changegroup.getchangegroupraw(repo, source, heads=heads,
                                               common=common,
                                               bundlecaps=bundlecaps,
                                               version=version)

    if cg:
        part = bundler.newpart('b2x:changegroup', data=cg)
        if version is not None:
            part.addparam('version', version)

@getbundle2partsgenerator('listkeys')
def _getbundlelistkeysparts(bundler, repo, source, bundlecaps=None,
                            b2caps=None, **kwargs):
    """add parts containing listkeys namespaces to the requested bundle"""
    listkeys = kwargs.get('listkeys', ())
    for namespace in listkeys:
        part = bundler.newpart('b2x:listkeys')
        part.addparam('namespace', namespace)
        keys = repo.listkeys(namespace).items()
        part.data = pushkey.encodekeys(keys)

@getbundle2partsgenerator('obsmarkers')
def _getbundleobsmarkerpart(bundler, repo, source, bundlecaps=None,
                            b2caps=None, heads=None, **kwargs):
    """add an obsolescence markers part to the requested bundle"""
    if kwargs.get('obsmarkers', False):
        if heads is None:
            heads = repo.heads()
        subset = [c.node() for c in repo.set('::%ln', heads)]
        markers = repo.obsstore.relevantmarkers(subset)
        buildobsmarkerspart(bundler, markers)

def check_heads(repo, their_heads, context):
    """check if the heads of a repo have been modified

    Used by peer for unbundling.
    """
    heads = repo.heads()
    heads_hash = util.sha1(''.join(sorted(heads))).digest()
    if not (their_heads == ['force'] or their_heads == heads or
            their_heads == ['hashed', heads_hash]):
        # someone else committed/pushed/unbundled while we
        # were transferring data
        raise error.PushRaced('repository changed while %s - '
                              'please try again' % context)

def unbundle(repo, cg, heads, source, url):
    """Apply a bundle to a repo.

    this function makes sure the repo is locked during the application and have
    mechanism to check that no push race occurred between the creation of the
    bundle and its application.

    If the push was raced as PushRaced exception is raised."""
    r = 0
    # need a transaction when processing a bundle2 stream
    tr = None
    lock = repo.lock()
    try:
        check_heads(repo, heads, 'uploading changes')
        # push can proceed
        if util.safehasattr(cg, 'params'):
            try:
                tr = repo.transaction('unbundle')
                tr.hookargs['source'] = source
                tr.hookargs['url'] = url
                tr.hookargs['bundle2-exp'] = '1'
                r = bundle2.processbundle(repo, cg, lambda: tr).reply
                p = lambda: tr.writepending() and repo.root or ""
                repo.hook('b2x-pretransactionclose', throw=True, pending=p,
                          **tr.hookargs)
                hookargs = dict(tr.hookargs)
                def runhooks():
                    repo.hook('b2x-transactionclose', **hookargs)
                tr.addpostclose('b2x-hook-transactionclose',
                                lambda tr: repo._afterlock(runhooks))
                tr.close()
            except Exception, exc:
                exc.duringunbundle2 = True
                raise
        else:
            r = changegroup.addchangegroup(repo, cg, source, url)
    finally:
        if tr is not None:
            tr.release()
        lock.release()
    return r<|MERGE_RESOLUTION|>--- conflicted
+++ resolved
@@ -681,53 +681,6 @@
 
         # filter heads already turned public by the push
         outdated = [c for c in outdated if c.node() not in pheads]
-<<<<<<< HEAD
-        b2caps = bundle2.bundle2caps(pushop.remote)
-        if 'b2x:pushkey' in b2caps:
-            # server supports bundle2, let's do a batched push through it
-            #
-            # This will eventually be unified with the changesets bundle2 push
-            bundler = bundle2.bundle20(pushop.ui, b2caps)
-            capsblob = bundle2.encodecaps(bundle2.getrepocaps(pushop.repo))
-            bundler.newpart('b2x:replycaps', data=capsblob)
-            part2node = []
-            enc = pushkey.encode
-            for newremotehead in outdated:
-                part = bundler.newpart('b2x:pushkey')
-                part.addparam('namespace', enc('phases'))
-                part.addparam('key', enc(newremotehead.hex()))
-                part.addparam('old', enc(str(phases.draft)))
-                part.addparam('new', enc(str(phases.public)))
-                part2node.append((part.id, newremotehead))
-            stream = util.chunkbuffer(bundler.getchunks())
-            try:
-                reply = pushop.remote.unbundle(stream, ['force'], 'push')
-                op = bundle2.processbundle(pushop.repo, reply)
-            except error.BundleValueError, exc:
-                raise util.Abort('missing support for %s' % exc)
-            for partid, node in part2node:
-                partrep = op.records.getreplies(partid)
-                results = partrep['pushkey']
-                assert len(results) <= 1
-                msg = None
-                if not results:
-                    msg = _('server ignored update of %s to public!\n') % node
-                elif not int(results[0]['return']):
-                    msg = _('updating %s to public failed!\n') % node
-                if msg is not None:
-                    pushop.ui.warn(msg)
-
-        else:
-            # fallback to independent pushkey command
-            for newremotehead in outdated:
-                r = pushop.remote.pushkey('phases',
-                                          newremotehead.hex(),
-                                          str(phases.draft),
-                                          str(phases.public))
-                if not r:
-                    pushop.ui.warn(_('updating %s to public failed!\n')
-                                   % newremotehead)
-=======
         # fallback to independent pushkey command
         for newremotehead in outdated:
             r = pushop.remote.pushkey('phases',
@@ -737,7 +690,6 @@
             if not r:
                 pushop.ui.warn(_('updating %s to public failed!\n')
                                % newremotehead)
->>>>>>> 0a7a4a1f
 
 def _localphasemove(pushop, nodes, phase=phases.public):
     """move <nodes> to <phase> in the local source repo"""
